# Enterprise Readiness

<!-- TOC -->

- [Enterprise Readiness](#enterprise-readiness)
    - [Transport Level Security](#transport-level-security)
    - [Server Identity](#server-identity)
    - [Client and User Identity](#client-and-user-identity)
    - [Authenticating Clients](#authenticating-clients)
    - [Authorization and Data Privacy](#authorization-and-data-privacy)
    - [Tracing and Observability](#tracing-and-observability)

<!-- /TOC -->

A2A **does not** want to invent any new standards for enterprise security and instead seamlessly integrate with existing infrastructure. 

A2A models Enterprise Agents as standard, HTTP-based, enterprise applications and therefore relies on enterprise-standard auth, security, privacy, tracing, and monitoring. This is possible because A2A agents are opaque and do not share tools or resources (and therefore "single application" client/server best practices apply). 

In fact, A2A keeps most enterprise concerns out of the protocol and instead require enterprise-grade HTTP with Open Authentication and Open Tracing support. Implementers should follow all enterprise best practices as it relates to application and user-level security. 

## Transport Level Security
A2A is built on HTTP and any production installation should require HTTPS using modern TLS ciphers. 

## Server Identity
A2A Servers present their identity in the form of digital certificates signed by well-known certificate authorities as part of the TLS negotiation. A2A Clients should verify server identity during connection establishment.

## Client and User Identity
There is no concept of a user or client identifier in A2A schemas. Instead, A2A conveys authentication requirements (scheme and materials) through the protocol. The client is responsible for negotiating with the appropriate authentication authority (out of band to A2A) and retrieving/storing credential materials (such as OAuth tokens). Those credential materials will be transmitted in HTTP headers and not in any A2A payload.

Different authentication protocols and service providers have different requirements and individual requests may require multiple identifiers and identities in scheme specific headers. It is recommended that clients always present a client identity (representing the client agent) and user identity (representing their user) in requests to A2A servers.

**Note**: Multi-identity federation is an open topic for discussion. For example, User U is working with Agent A requiring A-system's identifier. If Agent A then depends on Tool B or Agent B which requires B-system identifier, the user may need to provide identities for both A-system and B-system in a single request. (Assume A-system is an enterprise LDAP identity and B-system is a SaaS-provider identity).

It is currently recommended that if Agent A requires the user/client to provide an alternate identity for part of a task, it send an update in the `INPUT-REQUIRED` state with the specific authentication requirements (in the same structure as an AgentCard's authentication requirements) to the client. The client then, out of band to A2A and also out of band to A-system, negotiate with B-system's authority to obtain credential material. Those materials (such as tokens) can be passed through Agent A to Agent B. Agent B will exchange when speaking to its upstream systems.

## Authenticating Clients
A2A servers are expected to publish supported and required authentication protocol(s) in its [Agent Card](../documentation.md#agent-card). These protocols should be one of the standard [Open API Authentication formats](https://swagger.io/docs/specification/v3_0/authentication/) (such as API Keys, OAuth, OIDC, etc) but can be extended to another protocol supported by both client and server.

Individual authentication protocols have their own mechanisms for acquiring, refreshing, and challenging credential material (such as bearer or session tokens). The credential acquisition and maintenance process is considered external to A2A. 

A2A servers are expected to authenticate **every** request and reject or challenge requests with standard HTTP response codes (401, 403), and authentication-protocol-specific headers and bodies (such as a HTTP 401 response with a [WWW-Authenticate](https://developer.mozilla.org/en-US/docs/Web/HTTP/Headers/WWW-Authenticate) header indicating the required authentication schema, or OIDC discovery document at a well-known path). 

## Authorization and Data Privacy
A2A servers are expected to authorize requests based on both the user and application identity. We recommend that individual agents manage access on at least two axes:

* **Skills**    
Agents are expected to advertise (via an [Agent Card](../documentation.md#agent-card)) their capabilities in the form of skills. It is recommended that agents authorize on a per-skill basis (for example, OAuthScope 'foo-read-only' could limit access only to 'generateRecipe' skills).

* **Tools (Actions and Data)**  
It is recommended that Agents restrict access to sensitive data or actions by placing them behind Tools. When an agentic flow or model needs to access this data, the agent should authorize access to a tool based on the application+user priviledge. We highly recommend utilizing API Management with Tool access. 

<<<<<<< HEAD
### Tracing and Observability
=======
## Tracing and Observability

>>>>>>> d9da5945
As all A2A requests are 'standard' HTTP requests, both client and server should use their enterprise standard tooling and infrastructure which ideally adds appropriate instrumentation headers and writes events to standard logs and event queues. <|MERGE_RESOLUTION|>--- conflicted
+++ resolved
@@ -49,10 +49,5 @@
 * **Tools (Actions and Data)**  
 It is recommended that Agents restrict access to sensitive data or actions by placing them behind Tools. When an agentic flow or model needs to access this data, the agent should authorize access to a tool based on the application+user priviledge. We highly recommend utilizing API Management with Tool access. 
 
-<<<<<<< HEAD
-### Tracing and Observability
-=======
 ## Tracing and Observability
-
->>>>>>> d9da5945
 As all A2A requests are 'standard' HTTP requests, both client and server should use their enterprise standard tooling and infrastructure which ideally adds appropriate instrumentation headers and writes events to standard logs and event queues. 